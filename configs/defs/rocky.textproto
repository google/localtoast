--- conflicted
+++ resolved
@@ -682,6 +682,7 @@
       "1. See the fstab(5) and edquota(8) manual pages for more information."
     cis_benchmark: {
       profile_level: 2
+      profile_level: 2
       severity: LOW
     }
     scan_instructions:
@@ -1399,11 +1400,7 @@
       "it."
     remediation:
       "Edit or create a file in the /etc/modprobe.d/ directory ending in .conf "
-<<<<<<< HEAD
       "with the lines that read install squashfs /bin/false and blacklist squashfs.\n"
-=======
-      "with the lines that read install squashfs /bin/false and blacklist squashfs."
->>>>>>> 12050f4d
       "Example: \n"
       "```\n"
       "printf \"install squashfs /bin/false "
@@ -1496,11 +1493,7 @@
       "disable it."
     remediation:
       "Edit or create a file in the /etc/modprobe.d/ directory ending in .conf "
-<<<<<<< HEAD
       "with the lines that read install udf /bin/false and blacklist udf.\n"
-=======
-      "with the lines that read install udf /bin/false and blacklist udf."
->>>>>>> 12050f4d
       "Example: \n"
       "```\n"
       "printf \"install udf /bin/false "
@@ -1585,7 +1578,6 @@
       "The /var directory is used by daemons and other system services to temporarily store "
       "dynamic data. Some directories created by these processes may be world-writable."
     rationale:
-<<<<<<< HEAD
       "The reasoning for mounting /var on a separate partition is as follow.\n"
       "Protection from resource exhaustion\n"
       "The default installation only creates a single / partition. Since the /var directory may "
@@ -1603,25 +1595,6 @@
       "setuid program and wait for it to be updated. Once the program was updated, the hard-"
       "link would be broken and the attacker would have his own copy of the program. If the "
       "program happened to have a security vulnerability, the attacker could continue to exploit "
-=======
-      "The reasoning for mounting /var on a separate partition is as follow."
-      "Protection from resource exhaustion"
-      "The default installation only creates a single / partition. Since the /var directory may"
-      "contain world-writable files and directories, there is a risk of resource exhaustion. It will"
-      "essentially have the whole disk available to fill up and impact the system as a whole. In"
-      "addition, other operations on the system could fill up the disk unrelated to /var and cause"
-      "unintended behavior across the system as the disk is full. See man auditd.conf for details."
-      "Fine grained control over the mount"
-      "Configuring /var as its own file system allows an administrator to set additional mount"
-      "options such as noexec/nosuid/nodev. These options limits an attackers ability to create"
-      "exploits on the system. Other options allow for specific behaviour. See man mount for exact"
-      "details regarding filesystem-independent and filesystem-specific options."
-      "Protection from exploitation"
-      "An example of exploiting /var may be an attacker establishing a hard-link to a system"
-      "setuid program and wait for it to be updated. Once the program was updated, the hard-"
-      "link would be broken and the attacker would have his own copy of the program. If the"
-      "program happened to have a security vulnerability, the attacker could continue to exploit"
->>>>>>> 12050f4d
       "the known flaw."
     remediation:
       "For new installations, during installation create a custom partition setup and specify a "
@@ -1640,7 +1613,6 @@
       "          content_entry:{"
       "            match_type: ALL_MATCH_ANY_ORDER"
       "            match_criteria: {"
-<<<<<<< HEAD
       "              filter_regex: \".* /var .* - .*\""
       "              expected_regex: \".* /var .* - .*\""
       "            }"
@@ -1984,14 +1956,4 @@
       "  }"
       "}}"
   }
-=======
-      "              filter_regex: \"\\\\s+/var\\\\s+\""
-      "              expected_regex: \"\\\\s+/var\\\\s+\""
-      "            }"
-      "          }"
-      "        }"
-      "      }"
-      "    }}"
-  }
->>>>>>> 12050f4d
 }