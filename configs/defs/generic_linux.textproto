--- conflicted
+++ resolved
@@ -7615,13 +7615,9 @@
 benchmark_configs: {
   id: "ssh-access-limited"
   compliance_note: {
-<<<<<<< HEAD
-    version: { cpe_uri: "cpe:/o:centos:centos:7.*" version: "3.1.2" benchmark_document: "CIS Centos Linux 7.x" }
+    version: { cpe_uri: "cpe:/o:centos:centos:7.%02" version: "3.1.2" benchmark_document: "CIS Centos Linux 7.x" }
     version: { cpe_uri: "cpe:/o:cos:cos_linux:93" version: "1.0.0" benchmark_document: "CIS Container-Optimized OS" }
     version: { cpe_uri: "cpe:/o:cos:cos_linux:97" version: "1.0.0" benchmark_document: "CIS Container-Optimized OS" }
-=======
-    version: { cpe_uri: "cpe:/o:centos:centos:7.%02" version: "3.1.2" benchmark_document: "CIS Centos Linux 7.x" }
->>>>>>> ccec198e
     version: { cpe_uri: "cpe:/o:rockylinux:rockylinux:8.5" version: "1.0.0" benchmark_document: "CIS Rocky Linux 8" }
     title: "Ensure SSH access is limited"
     description:
@@ -9256,13 +9252,9 @@
 benchmark_configs: {
   id: "no-users-have-rhosts-files"
   compliance_note: {
-<<<<<<< HEAD
-    version: { cpe_uri: "cpe:/o:centos:centos:7.*" version: "3.1.2" benchmark_document: "CIS Centos Linux 7.x" }
+    version: { cpe_uri: "cpe:/o:centos:centos:7.%02" version: "3.1.2" benchmark_document: "CIS Centos Linux 7.x" }
     version: { cpe_uri: "cpe:/o:cos:cos_linux:93" version: "1.0.0" benchmark_document: "CIS Container-Optimized OS" }
     version: { cpe_uri: "cpe:/o:cos:cos_linux:97" version: "1.0.0" benchmark_document: "CIS Container-Optimized OS" }
-=======
-    version: { cpe_uri: "cpe:/o:centos:centos:7.%02" version: "3.1.2" benchmark_document: "CIS Centos Linux 7.x" }
->>>>>>> ccec198e
     version: { cpe_uri: "cpe:/o:rockylinux:rockylinux:8.5" version: "1.0.0" benchmark_document: "CIS Rocky Linux 8" }
     title: "Ensure no users have .rhosts files"
     description: "While no .rhosts files are shipped by default, users can easily create them."
