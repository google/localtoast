--- conflicted
+++ resolved
@@ -9923,7 +9923,6 @@
   }
 }
 benchmark_configs: {
-<<<<<<< HEAD
   id: "ensure-sshd-ciphers-configured"
   compliance_note: {
     version: { cpe_uri: "cpe:/o:debian:debian_linux:12" version: "1.1.0" benchmark_document: "CIS Debian Linux 12" }
@@ -9977,10 +9976,378 @@
       "    }"
       "  }"
       "}}"
-=======
+  }
+}
+
+
+
+benchmark_configs: {
+  id: "ensure-sshd-clientalive-configured"
+  compliance_note: {
+    version: { cpe_uri: "cpe:/o:debian:debian_linux:12" version: "1.1.0" benchmark_document: "CIS Debian Linux 12" }
+    version: { cpe_uri: "cpe:/o:canonical:ubuntu_linux:22.04" version: "2.0.0" benchmark_document: "CIS Ubuntu 22.04" }
+    title: "Ensure sshd ClientAliveInterval and ClientAliveCountMax are configured"
+    description:
+      "The two options ClientAliveInterval and ClientAliveCountMax control the timeout "
+      "of SSH sessions. The ClientAliveInterval option sets a timeout interval in seconds, "
+      "after which, if no data has been received from the client, sshd will send a message "
+      "to request a response. The ClientAliveCountMax option determines the number of such "
+      "messages sent before terminating the session. For example, with ClientAliveInterval "
+      "set to 15 seconds and ClientAliveCountMax set to 3, unresponsive SSH clients will "
+      "be disconnected after approximately 45 seconds."
+    rationale:
+      "In order to prevent resource exhaustion and ensure unresponsive SSH sessions are "
+      "properly terminated, appropriate values should be set for ClientAliveInterval and "
+      "ClientAliveCountMax. Idle connections could lead to resource exhaustion or be used "
+      "as a vector for a Denial of Service attack. Recommended values are site-dependent, "
+      "but typical settings are a timeout of 15-45 seconds."
+    remediation:
+      "Edit the `/etc/ssh/sshd_config` file to set the ClientAliveInterval and "
+      "ClientAliveCountMax parameters above any Include or Match entries according to "
+      "site policy. Example configuration:\n"
+      "```\n"
+      "ClientAliveInterval 15\n"
+      "ClientAliveCountMax 3\n"
+      "```\n"
+      "Ensure that any Match blocks are configured appropriately for specific users or "
+      "groups as needed."
+    cis_benchmark: {
+      profile_level: 1
+      severity: LOW
+    }
+    scan_instructions:
+      "generic:{"
+      "  check_alternatives:{"
+      "    file_checks:{"
+      "      files_to_check:{single_file:{path:\"/etc/ssh/sshd_config\"}}"
+      "      content_entry:{"
+      "        match_type: ALL_MATCH_ANY_ORDER"
+      "        match_criteria: {"
+      "          filter_regex: \"ClientAliveInterval .*\""
+      "          expected_regex: \"ClientAliveInterval (\\\\d+)\""
+      "          group_criteria:{"
+      "            group_index: 1"
+      "            type: LESS_THAN"
+      "            const: 46"
+      "          }"
+      "        }"
+      "        match_criteria: {"
+      "          filter_regex: \"ClientAliveInterval .*\""
+      "          expected_regex: \"ClientAliveInterval (\\\\d+)\""
+      "          group_criteria:{"
+      "            group_index: 1"
+      "            type: GREATER_THAN"
+      "            const: 0"
+      "          }"
+      "        }"
+      "        match_criteria: {"
+      "          filter_regex: \"ClientAliveCountMax .*\""
+      "          expected_regex: \"ClientAliveCountMax (\\\\d+)\""
+      "          group_criteria:{"
+      "            group_index: 1"
+      "            type: GREATER_THAN"
+      "            const: 0"
+      "          }"
+      "        }"
+      "        match_criteria: {"
+      "          filter_regex: \"ClientAliveCountMax .*\""
+      "          expected_regex: \"ClientAliveCountMax (\\\\d+)\""
+      "          group_criteria:{"
+      "            group_index: 1"
+      "            type: LESS_THAN"
+      "            const: 4"
+      "          }"
+      "        }"
+      "      }"
+      "    }"
+      "  }"
+      "}"
+  }
+}
+
+
+
+benchmark_configs: {
+  id: "ssh-maxsessions-10-or-less"
+  compliance_note: {
+    version: { cpe_uri: "cpe:/o:debian:debian_linux:12" version: "1.1.0" benchmark_document: "CIS Debian Linux 12" }
+    version: { cpe_uri: "cpe:/o:canonical:ubuntu_linux:22.04" version: "2.0.0" benchmark_document: "CIS Ubuntu 22.04" }
+    title: "Ensure SSH MaxSessions is set to 10 or less"
+    description:
+      "The MaxSessions parameter specifies the maximum number of open "
+      "sessions permitted from a given connection."
+    rationale:
+      "To protect a system from denial of service due to a large number of "
+      "concurrent sessions, use the rate limiting function of MaxSessions to "
+      "protect availability of sshd logins and prevent overwhelming the daemon."
+    remediation:
+      "Edit the /etc/ssh/sshd_config file to set the parameter as follows:\n"
+      "```\n"
+      "MaxSessions 10\n"
+      "```\n"
+    cis_benchmark: {
+      profile_level: 1
+      severity: LOW
+    }
+    scan_instructions:
+      "generic:{"
+      "  check_alternatives:{"
+      "    file_checks:{"
+      "      files_to_check:{single_file:{path:\"/etc/ssh/sshd_config\"}}"
+      "      content_entry:{"
+      "        match_type: ALL_MATCH_ANY_ORDER"
+      "        match_criteria: {"
+      "          filter_regex: \"\\\\s*MaxSessions\\\\s+\\\\d+\""
+      "          expected_regex: \"\\\\s*MaxSessions\\\\s+(\\\\d+)\""
+      "          group_criteria:{"
+      "            group_index: 1"
+      "            type: LESS_THAN"
+      "            const: 11"
+      "          }"
+      "        }"
+      "      }"
+      "    }"
+      "  }"
+      "}"
+  }
+}
+
+
+
+benchmark_configs: {
+  id: "sshd-access-configured"
+  compliance_note: {
+    version: { cpe_uri: "cpe:/o:debian:debian_linux:12" version: "1.1.0" benchmark_document: "CIS Debian Linux 12" }
+    version: { cpe_uri: "cpe:/o:canonical:ubuntu_linux:22.04" version: "2.0.0" benchmark_document: "CIS Ubuntu 22.04" }
+    title: "Ensure sshd access is configured"
+    description:
+      "There are several options available to limit which users and groups can access the "
+      "system via SSH. It is recommended that at least one of the following options be "
+      "leveraged:\n"
+      "- AllowUsers\n"
+      "- AllowGroups\n"
+      "- DenyUsers\n"
+      "- DenyGroups\n"
+      "These options restrict SSH access to specific users or groups, or deny access as required."
+    rationale:
+      "Restricting which users can remotely access the system via SSH will help ensure that "
+      "only authorized users access the system."
+    remediation:
+      "Edit the /etc/ssh/sshd_config file to set one or more of the parameters above any Include "
+      "and Match set statements as follows:\n\n"
+      "AllowUsers <userlist>\n"
+      "AND/OR\n"
+      "AllowGroups <grouplist>\n\n"
+      "Note:\n"
+      "- First occurrence of an option takes precedence, Match set statements notwithstanding.\n"
+      "- It is easier to manage an allow list than a deny list, as a deny list may overlook newly added users or groups."
+    cis_benchmark: {
+      profile_level: 1
+      severity: LOW
+    }
+    scan_instructions:
+      "generic:{"
+      "  check_alternatives:{"
+      "    file_checks:{"
+      "      files_to_check:{single_file:{path:\"/etc/ssh/sshd_config\"}}"
+      "      content_entry:{"
+      "        match_type: ALL_MATCH_ANY_ORDER"
+      "        match_criteria:{"
+      "          filter_regex: \"\\\\s*(AllowUsers|AllowGroups|DenyUsers|DenyGroups)\\\\s+.+\""
+      "          expected_regex: \"\\\\s*(AllowUsers|AllowGroups|DenyUsers|DenyGroups)\\\\s+.+\""
+      "        }"
+      "      }"
+      "    }"
+      "  }"
+      "}"
+  }
+}
+
+
+
+benchmark_configs: {
+  id: "sshd-banner-configured"
+  compliance_note: {
+    version: { cpe_uri: "cpe:/o:debian:debian_linux:12" version: "1.1.0" benchmark_document: "CIS Debian Linux 12" }
+    version: { cpe_uri: "cpe:/o:canonical:ubuntu_linux:22.04" version: "2.0.0" benchmark_document: "CIS Ubuntu 22.04" }
+    title: "Ensure sshd Banner is configured"
+    description:
+      "The Banner parameter specifies a file whose contents must be sent to the remote user "
+      "before authentication is permitted. By default, no banner is displayed."
+    rationale:
+      "Banners are used to warn connecting users of the particular site's policy regarding "
+      "connection. Presenting a warning message prior to the normal user login may assist the "
+      "prosecution of trespassers on the computer system."
+    remediation:
+      "Edit the /etc/ssh/sshd_config file to set the Banner parameter above any Include and "
+      "Match entries as follows:\n\n"
+      "Banner /etc/issue.net\n\n"
+      "Note: First occurrence of an option takes precedence, Match set statements "
+      "withstanding. If Include locations are enabled, used, and order of precedence is "
+      "understood in your environment, the entry may be created in a file in Include location."
+    cis_benchmark: {
+      profile_level: 1
+      severity: LOW
+    }
+    scan_instructions:
+      "generic:{"
+      "  check_alternatives:{"
+      "    file_checks:{"
+      "      files_to_check:{single_file:{path:\"/etc/ssh/sshd_config\"}}"
+      "      content_entry:{"
+      "        match_type: ALL_MATCH_ANY_ORDER"
+      "        match_criteria:{"
+      "          filter_regex: \"\\\\s*Banner\\\\s+/etc/issue\\\\.net\""
+      "          expected_regex: \"\\\\s*Banner\\\\s+/etc/issue\\\\.net\""
+      "        }"
+      "      }"
+      "    }"
+      "  }"
+      "}"
+  }
+}
+
+
+
+benchmark_configs: {
+  id: "sshd-disable-forwarding-configured"
+  compliance_note: {
+    version: { cpe_uri: "cpe:/o:debian:debian_linux:12" version: "1.1.0" benchmark_document: "CIS Debian Linux 12" }
+    version: { cpe_uri: "cpe:/o:canonical:ubuntu_linux:22.04" version: "2.0.0" benchmark_document: "CIS Ubuntu 22.04" }
+    title: "Ensure sshd DisableForwarding is enabled"
+    description:
+      "The DisableForwarding parameter disables all forwarding features, including X11, ssh-agent, TCP, and StreamLocal forwarding. "
+      "This ensures restricted configurations and reduces potential security risks associated with SSH forwarding."
+    rationale:
+      "Disabling forwarding features prevents potential exploitation by attackers, including unauthorized access, data exfiltration, "
+      "and creating backdoors. Forwarding features such as X11, ssh-agent, and port forwarding can introduce significant "
+      "risks to organizational security."
+    remediation:
+      "Edit the /etc/ssh/sshd_config file to set the DisableForwarding parameter to 'yes':\n"
+      "```\n"
+      "DisableForwarding yes\n"
+      "```\n"
+      "Ensure this setting is applied above any Include directives to maintain precedence."
+    cis_benchmark: {
+      profile_level: 1
+      severity: LOW
+    }
+    scan_instructions:
+      "generic:{"
+      "  check_alternatives:{"
+      "    file_checks:{"
+      "      files_to_check:{single_file:{path:\"/etc/ssh/sshd_config\"}}"
+      "      content_entry:{"
+      "        match_type: ALL_MATCH_ANY_ORDER"
+      "        match_criteria: {"
+      "          filter_regex: \"\\\\s*DisableForwarding\\\\s+.*\""
+      "          expected_regex: \"\\\\s*DisableForwarding\\\\s+yes\""
+      "        }"
+      "      }"
+      "    }"
+      "  }"
+      "}"
+  }
+}
+
+
+
+benchmark_configs: {
+  id: "sshd-gssapi-authentication-disabled"
+  compliance_note: {
+    version: { cpe_uri: "cpe:/o:debian:debian_linux:12" version: "1.1.0" benchmark_document: "CIS Debian Linux 12" }
+    version: { cpe_uri: "cpe:/o:canonical:ubuntu_linux:22.04" version: "2.0.0" benchmark_document: "CIS Ubuntu 22.04" }
+    title: "Ensure sshd GSSAPIAuthentication is disabled"
+    description:
+      "The GSSAPIAuthentication parameter specifies whether user authentication "
+      "based on GSSAPI is allowed. Disabling this option reduces the attack "
+      "surface of the system by avoiding exposure of the system's GSSAPI to remote hosts."
+    rationale:
+      "Allowing GSSAPI authentication through SSH exposes the system's GSSAPI to remote "
+      "hosts, increasing the attack surface. Disabling it minimizes potential risks."
+    remediation:
+      "Edit the /etc/ssh/sshd_config file and set the following option:\n"
+      "```\n"
+      "GSSAPIAuthentication no\n"
+      "```\n"
+      "Ensure this is placed above any Include or Match entries."
+    cis_benchmark: {
+      profile_level: 1
+      severity: LOW
+    }
+    scan_instructions:
+      "generic:{"
+      "  check_alternatives:{"
+      "    file_checks:{"
+      "      files_to_check:{single_file:{path:\"/etc/ssh/sshd_config\"}}"
+      "      content_entry:{"
+      "        match_type: ALL_MATCH_ANY_ORDER"
+      "        match_criteria:{"
+      "          filter_regex: \"\\\\s*GSSAPIAuthentication\\\\s+.*\""
+      "          expected_regex: \"\\\\s*GSSAPIAuthentication\\\\s+no\""
+      "        }"
+      "      }"
+      "    }"
+      "  }"
+      "}"
+  }
+}
+
+
+
+benchmark_configs: {
+  id: "sshd-hostbasedauthentication-disabled"
+  compliance_note: {
+    version: { cpe_uri: "cpe:/o:debian:debian_linux:12" version: "1.1.0" benchmark_document: "CIS Debian Linux 12" }
+    version: { cpe_uri: "cpe:/o:canonical:ubuntu_linux:22.04" version: "2.0.0" benchmark_document: "CIS Ubuntu 22.04" }
+    title: "Ensure SSH HostbasedAuthentication is disabled"
+    description:
+      "The HostbasedAuthentication parameter specifies if authentication is allowed through "
+      "trusted hosts via the use of .rhosts or /etc/hosts.equiv, along with successful public "
+      "key client host authentication. This option only applies to SSH Protocol Version 2."
+    rationale:
+      "Even though the .rhosts files are ineffective if support is disabled in /etc/pam.conf, "
+      "disabling the ability to use .rhosts files in SSH provides an additional layer of protection."
+    remediation:
+      "Edit the /etc/ssh/sshd_config file to set the HostbasedAuthentication parameter to no "
+      "above any Include and Match entries as follows:\n"
+      "```\n"
+      "HostbasedAuthentication no\n"
+      "```\n"
+      "Note: First occurrence of an option takes precedence. If Include locations are enabled, "
+      "used, and order of precedence is understood in your environment, the entry may be created "
+      "in a file in an Include location."
+    cis_benchmark: {
+      profile_level: 1
+      severity: LOW
+    }
+    scan_instructions:
+      "generic:{"
+      "  check_alternatives:{"
+      "    file_checks:{"
+      "      files_to_check:{single_file:{path:\"/etc/ssh/sshd_config\"}}"
+      "      content_entry:{"
+      "        match_type: ALL_MATCH_ANY_ORDER"
+      "        match_criteria: {"
+      "          filter_regex: \"\\\\s*HostbasedAuthentication\\\\s+.*\""
+      "          expected_regex: \"\\\\s*HostbasedAuthentication\\\\s+no\""
+      "        }"
+      "      }"
+      "    }"
+      "  }"
+      "}"
+  }
+}
+
+# The image check looks at the .rules files in /etc/audit/rules.d.
+# The instance check looks at the rule file (/etc/audit/audit.rules) which is automatically compiled from the files in /etc/audit/rules.d.
+# It is not possible to read the rules while auditd is running since they are provided directly to the kernel.
+benchmark_configs: {
   id: "changes-to-sudoers-collected"
   compliance_note: {
-    version: { cpe_uri: "fallback" version: "2.0.0" benchmark_document: "CIS Distribution Independent Linux" }
+    version: { cpe_uri: "cpe:/o:debian:debian_linux:12" version: "1.1.0" benchmark_document: "CIS Debian Linux 12" }
+    version: { cpe_uri: "cpe:/o:canonical:ubuntu_linux:22.04" version: "2.0.0" benchmark_document: "CIS Ubuntu 22.04" }
+    version: { cpe_uri: "cpe:/o:rockylinux:rockylinux:8.5" version: "2.0.0" benchmark_document: "CIS Rocky Linux 8" }
     title: "Ensure changes to system administration scope (sudoers) is collected"
     description:
       "Monitor scope changes for system administrators. If the system has been properly "
@@ -10080,102 +10447,19 @@
       "        }"
       "    }"
       "}"
->>>>>>> 4ae6cfbd
   }
 }
 
-
-
-benchmark_configs: {
-<<<<<<< HEAD
-  id: "ensure-sshd-clientalive-configured"
+benchmark_configs: {
+  id: "ensure-privileged-commands-are-collected"
   compliance_note: {
     version: { cpe_uri: "cpe:/o:debian:debian_linux:12" version: "1.1.0" benchmark_document: "CIS Debian Linux 12" }
     version: { cpe_uri: "cpe:/o:canonical:ubuntu_linux:22.04" version: "2.0.0" benchmark_document: "CIS Ubuntu 22.04" }
-    title: "Ensure sshd ClientAliveInterval and ClientAliveCountMax are configured"
-    description:
-      "The two options ClientAliveInterval and ClientAliveCountMax control the timeout "
-      "of SSH sessions. The ClientAliveInterval option sets a timeout interval in seconds, "
-      "after which, if no data has been received from the client, sshd will send a message "
-      "to request a response. The ClientAliveCountMax option determines the number of such "
-      "messages sent before terminating the session. For example, with ClientAliveInterval "
-      "set to 15 seconds and ClientAliveCountMax set to 3, unresponsive SSH clients will "
-      "be disconnected after approximately 45 seconds."
-    rationale:
-      "In order to prevent resource exhaustion and ensure unresponsive SSH sessions are "
-      "properly terminated, appropriate values should be set for ClientAliveInterval and "
-      "ClientAliveCountMax. Idle connections could lead to resource exhaustion or be used "
-      "as a vector for a Denial of Service attack. Recommended values are site-dependent, "
-      "but typical settings are a timeout of 15-45 seconds."
-    remediation:
-      "Edit the `/etc/ssh/sshd_config` file to set the ClientAliveInterval and "
-      "ClientAliveCountMax parameters above any Include or Match entries according to "
-      "site policy. Example configuration:\n"
-      "```\n"
-      "ClientAliveInterval 15\n"
-      "ClientAliveCountMax 3\n"
-      "```\n"
-      "Ensure that any Match blocks are configured appropriately for specific users or "
-      "groups as needed."
-    cis_benchmark: {
-      profile_level: 1
-      severity: LOW
-    }
-    scan_instructions:
-      "generic:{"
-      "  check_alternatives:{"
-      "    file_checks:{"
-      "      files_to_check:{single_file:{path:\"/etc/ssh/sshd_config\"}}"
-      "      content_entry:{"
-      "        match_type: ALL_MATCH_ANY_ORDER"
-      "        match_criteria: {"
-      "          filter_regex: \"ClientAliveInterval .*\""
-      "          expected_regex: \"ClientAliveInterval (\\\\d+)\""
-      "          group_criteria:{"
-      "            group_index: 1"
-      "            type: LESS_THAN"
-      "            const: 46"
-      "          }"
-      "        }"
-      "        match_criteria: {"
-      "          filter_regex: \"ClientAliveInterval .*\""
-      "          expected_regex: \"ClientAliveInterval (\\\\d+)\""
-      "          group_criteria:{"
-      "            group_index: 1"
-      "            type: GREATER_THAN"
-      "            const: 0"
-      "          }"
-      "        }"
-      "        match_criteria: {"
-      "          filter_regex: \"ClientAliveCountMax .*\""
-      "          expected_regex: \"ClientAliveCountMax (\\\\d+)\""
-      "          group_criteria:{"
-      "            group_index: 1"
-      "            type: GREATER_THAN"
-      "            const: 0"
-      "          }"
-      "        }"
-      "        match_criteria: {"
-      "          filter_regex: \"ClientAliveCountMax .*\""
-      "          expected_regex: \"ClientAliveCountMax (\\\\d+)\""
-      "          group_criteria:{"
-      "            group_index: 1"
-      "            type: LESS_THAN"
-      "            const: 4"
-      "          }"
-      "        }"
-      "      }"
-      "    }"
-      "  }"
-      "}"
-=======
-  id: "ensure-privileged-commands-are-collected"
-  compliance_note: {
-    version: { cpe_uri: "fallback" version: "2.0.0" benchmark_document: "CIS Distribution Independent Linux" }
     title: "Ensure use of privileged commands are collected"
     description: "Monitor privileged programs with setuid and/or setgid bit set to detect unauthorized use."
-    rationale: "Monitoring privileged commands by non-privileged users helps identify potential unauthorized activities "
-    "and access attempts."
+    rationale:
+      "Monitoring privileged commands by non-privileged users helps identify potential unauthorized activities "
+      "and access attempts."
     remediation:
       "Edit or create a file in the /etc/audit/rules.d/ directory, ending in .rules extension, with the relevant rules:\n"
       "```\n"
@@ -10188,90 +10472,45 @@
       "# augenrules --load\n"
       "Check if reboot is required:\n"
       "# if [[ $(auditctl -s | grep \"enabled\") =~ \"2\" ]]; then printf \"Reboot required to load rules\\\n\"; fi"
-  cis_benchmark: {
-    profile_level: 2
-    severity: MEDIUM
-  }
-  scan_instructions:
-    "generic:{check_alternatives:{"
-    "      file_checks:{"
-    "        files_to_check:{files_in_dir:{"
-    "          dir_path:\"/etc/audit/rules.d\""
-    "          recursive: true"
-    "          files_only: true"
-    "          filename_regex: \".*\\\\.rules\""
-    "        }}"
-    "        content_entry:{"
-    "          match_type: ALL_MATCH_ANY_ORDER"
-    "          match_criteria:{"
-    "            filter_regex: \".*-a\\\\s+always,exit\\\\s+-F\\\\s+path=.*-k\\\\s+privileged\\\\s*\""
-    "            expected_regex: \"\\\\s*-a\\\\s+always,exit\\\\s+-F\\\\s+path=.*-F\\\\s+perm=x\\\\s+-F\\\\s+auid>=\\\\d+\\\\s+-F\\\\s+auid!=unset\\\\s+-k\\\\s+privileged\\\\s*\""
-    "          }"
-    "        }"
-    "      }"
-    "    }"
-    "}"
->>>>>>> 4ae6cfbd
+    cis_benchmark: {
+      profile_level: 2
+      severity: MEDIUM
+    }
+    scan_instructions:
+      "generic:{check_alternatives:{"
+      "      file_checks:{"
+      "        files_to_check:{files_in_dir:{"
+      "          dir_path:\"/etc/audit/rules.d\""
+      "          recursive: true"
+      "          files_only: true"
+      "          filename_regex: \".*\\\\.rules\""
+      "        }}"
+      "        content_entry:{"
+      "          match_type: ALL_MATCH_ANY_ORDER"
+      "          match_criteria:{"
+      "            filter_regex: \".*-a\\\\s+always,exit\\\\s+-F\\\\s+path=.*-k\\\\s+privileged\\\\s*\""
+      "            expected_regex: \"\\\\s*-a\\\\s+always,exit\\\\s+-F\\\\s+path=.*-F\\\\s+perm=x\\\\s+-F\\\\s+auid>=\\\\d+\\\\s+-F\\\\s+auid!=unset\\\\s+-k\\\\s+privileged\\\\s*\""
+      "          }"
+      "        }"
+      "      }"
+      "    }"
+      "}"
   }
 }
 
-
-
-benchmark_configs: {
-<<<<<<< HEAD
-  id: "ssh-maxsessions-10-or-less"
+benchmark_configs: {
+  id: "ensure-root-umask-configured"
   compliance_note: {
     version: { cpe_uri: "cpe:/o:debian:debian_linux:12" version: "1.1.0" benchmark_document: "CIS Debian Linux 12" }
     version: { cpe_uri: "cpe:/o:canonical:ubuntu_linux:22.04" version: "2.0.0" benchmark_document: "CIS Ubuntu 22.04" }
-    title: "Ensure SSH MaxSessions is set to 10 or less"
-    description:
-      "The MaxSessions parameter specifies the maximum number of open "
-      "sessions permitted from a given connection."
-    rationale:
-      "To protect a system from denial of service due to a large number of "
-      "concurrent sessions, use the rate limiting function of MaxSessions to "
-      "protect availability of sshd logins and prevent overwhelming the daemon."
-    remediation:
-      "Edit the /etc/ssh/sshd_config file to set the parameter as follows:\n"
-      "```\n"
-      "MaxSessions 10\n"
-      "```\n"
-    cis_benchmark: {
-      profile_level: 1
-      severity: LOW
-    }
-    scan_instructions:
-      "generic:{"
-      "  check_alternatives:{"
-      "    file_checks:{"
-      "      files_to_check:{single_file:{path:\"/etc/ssh/sshd_config\"}}"
-      "      content_entry:{"
-      "        match_type: ALL_MATCH_ANY_ORDER"
-      "        match_criteria: {"
-      "          filter_regex: \"\\\\s*MaxSessions\\\\s+\\\\d+\""
-      "          expected_regex: \"\\\\s*MaxSessions\\\\s+(\\\\d+)\""
-      "          group_criteria:{"
-      "            group_index: 1"
-      "            type: LESS_THAN"
-      "            const: 11"
-      "          }"
-      "        }"
-      "      }"
-      "    }"
-      "  }"
-      "}"
-=======
-  id: "ensure-root-umask-configured"
-  compliance_note: {
-    version: { cpe_uri: "fallback" version: "2.0.0" benchmark_document: "CIS Distribution Independent Linux" }
     title: "Ensure root user umask is configured"
-    description: 
+    description:
       "The configuration ensures that the root user's umask is set to a secure value to enforce permissions for newly "
       "created files and directories."
-    rationale: 
+    rationale:
       "Setting a secure umask ensures that newly created files and directories have restricted permissions, reducing "
       "the risk of unauthorized access."
-    remediation: 
+    remediation:
       "Edit the `/root/.bash_profile` and `/root/.bashrc` files and ensure the following configuration is included:\n"
       "```\n"
       "umask 0027\n"
@@ -10304,44 +10543,15 @@
       "      }"
       "    }"
       "}}"
->>>>>>> 4ae6cfbd
   }
 }
 
-
-
-benchmark_configs: {
-<<<<<<< HEAD
-  id: "sshd-access-configured"
+benchmark_configs: {
+  id: "reauthentication-for-privilege-escalation-not-disabled"
   compliance_note: {
     version: { cpe_uri: "cpe:/o:debian:debian_linux:12" version: "1.1.0" benchmark_document: "CIS Debian Linux 12" }
     version: { cpe_uri: "cpe:/o:canonical:ubuntu_linux:22.04" version: "2.0.0" benchmark_document: "CIS Ubuntu 22.04" }
-    title: "Ensure sshd access is configured"
-    description:
-      "There are several options available to limit which users and groups can access the "
-      "system via SSH. It is recommended that at least one of the following options be "
-      "leveraged:\n"
-      "- AllowUsers\n"
-      "- AllowGroups\n"
-      "- DenyUsers\n"
-      "- DenyGroups\n"
-      "These options restrict SSH access to specific users or groups, or deny access as required."
-    rationale:
-      "Restricting which users can remotely access the system via SSH will help ensure that "
-      "only authorized users access the system."
-    remediation:
-      "Edit the /etc/ssh/sshd_config file to set one or more of the parameters above any Include "
-      "and Match set statements as follows:\n\n"
-      "AllowUsers <userlist>\n"
-      "AND/OR\n"
-      "AllowGroups <grouplist>\n\n"
-      "Note:\n"
-      "- First occurrence of an option takes precedence, Match set statements notwithstanding.\n"
-      "- It is easier to manage an allow list than a deny list, as a deny list may overlook newly added users or groups."
-=======
-  id: "reauthentication-for-privilege-escalation-not-disabled"
-  compliance_note: {
-    version: { cpe_uri: "fallback" version: "2.0.0" benchmark_document: "CIS Distribution Independent Linux" }
+    version: { cpe_uri: "cpe:/o:rockylinux:rockylinux:8.5" version: "2.0.0" benchmark_document: "CIS Rocky Linux 8" }
     title: "Ensure re-authentication for privilege escalation is not disabled globally"
     description:
       "The operating system must be configured so that users must re-authenticate for privilege "
@@ -10356,7 +10566,6 @@
       "Based on the outcome of the audit procedure, use visudo -f <PATH TO FILE> to edit the "
       "relevant sudoers file.\n"
       "Remove any occurrences of !authenticate tags in the file(s)."
->>>>>>> 4ae6cfbd
     cis_benchmark: {
       profile_level: 1
       severity: LOW
@@ -10365,14 +10574,6 @@
       "generic:{"
       "  check_alternatives:{"
       "    file_checks:{"
-<<<<<<< HEAD
-      "      files_to_check:{single_file:{path:\"/etc/ssh/sshd_config\"}}"
-      "      content_entry:{"
-      "        match_type: ALL_MATCH_ANY_ORDER"
-      "        match_criteria:{"
-      "          filter_regex: \"\\\\s*(AllowUsers|AllowGroups|DenyUsers|DenyGroups)\\\\s+.+\""
-      "          expected_regex: \"\\\\s*(AllowUsers|AllowGroups|DenyUsers|DenyGroups)\\\\s+.+\""
-=======
       "      files_to_check:{single_file:{"
       "         path:\"/etc/sudoers\""
       "       }"
@@ -10386,7 +10587,6 @@
       "        match_criteria: {"
       "          filter_regex: \"[^#].*\\\\!authenticate.*\""
       "          expected_regex: \"[^#].*\\\\!authenticate.*\""
->>>>>>> 4ae6cfbd
       "        }"
       "      }"
       "    }"
@@ -10395,60 +10595,19 @@
   }
 }
 
-
-
-benchmark_configs: {
-<<<<<<< HEAD
-  id: "sshd-banner-configured"
+benchmark_configs: {
+  id: "root-gid-zero-check"
   compliance_note: {
     version: { cpe_uri: "cpe:/o:debian:debian_linux:12" version: "1.1.0" benchmark_document: "CIS Debian Linux 12" }
     version: { cpe_uri: "cpe:/o:canonical:ubuntu_linux:22.04" version: "2.0.0" benchmark_document: "CIS Ubuntu 22.04" }
-    title: "Ensure sshd Banner is configured"
-    description:
-      "The Banner parameter specifies a file whose contents must be sent to the remote user "
-      "before authentication is permitted. By default, no banner is displayed."
-    rationale:
-      "Banners are used to warn connecting users of the particular site's policy regarding "
-      "connection. Presenting a warning message prior to the normal user login may assist the "
-      "prosecution of trespassers on the computer system."
-    remediation:
-      "Edit the /etc/ssh/sshd_config file to set the Banner parameter above any Include and "
-      "Match entries as follows:\n\n"
-      "Banner /etc/issue.net\n\n"
-      "Note: First occurrence of an option takes precedence, Match set statements "
-      "withstanding. If Include locations are enabled, used, and order of precedence is "
-      "understood in your environment, the entry may be created in a file in Include location."
-    cis_benchmark: {
-      profile_level: 1
-      severity: LOW
-    }
-    scan_instructions:
-      "generic:{"
-      "  check_alternatives:{"
-      "    file_checks:{"
-      "      files_to_check:{single_file:{path:\"/etc/ssh/sshd_config\"}}"
-      "      content_entry:{"
-      "        match_type: ALL_MATCH_ANY_ORDER"
-      "        match_criteria:{"
-      "          filter_regex: \"\\\\s*Banner\\\\s+/etc/issue\\\\.net\""
-      "          expected_regex: \"\\\\s*Banner\\\\s+/etc/issue\\\\.net\""
-      "        }"
-      "      }"
-      "    }"
-      "  }"
-      "}"
-=======
-  id: "root-gid-zero-check"
-  compliance_note: {
-    version: { cpe_uri: "fallback" version: "2.0.0" benchmark_document: "CIS Distribution Independent Linux" }
     title: "Ensure Root is the Only GID 0 Account"
-    description: 
+    description:
       "The configuration ensures that the root user's primary GID is 0 and no other user accounts have GID 0 as their "
       "primary GID, enhancing system security."
-    rationale: 
+    rationale:
       "Restricting GID 0 to the root account minimizes the risk of unauthorized access and ensures critical system files "
       "are properly secured."
-    remediation: 
+    remediation:
       "Run the following commands to ensure the root user and group GID are correctly set and no other users have GID 0:\n"
       "```\n"
       "usermod -g 0 root\n"
@@ -10472,63 +10631,22 @@
       "      }"
       "    }"
       "}}"
->>>>>>> 4ae6cfbd
   }
 }
 
-
-
-benchmark_configs: {
-<<<<<<< HEAD
-  id: "sshd-disable-forwarding-configured"
+benchmark_configs: {
+  id: "root-gid-zero-group-check"
   compliance_note: {
     version: { cpe_uri: "cpe:/o:debian:debian_linux:12" version: "1.1.0" benchmark_document: "CIS Debian Linux 12" }
     version: { cpe_uri: "cpe:/o:canonical:ubuntu_linux:22.04" version: "2.0.0" benchmark_document: "CIS Ubuntu 22.04" }
-    title: "Ensure sshd DisableForwarding is enabled"
-    description:
-      "The DisableForwarding parameter disables all forwarding features, including X11, ssh-agent, TCP, and StreamLocal forwarding. "
-      "This ensures restricted configurations and reduces potential security risks associated with SSH forwarding."
-    rationale:
-      "Disabling forwarding features prevents potential exploitation by attackers, including unauthorized access, data exfiltration, "
-      "and creating backdoors. Forwarding features such as X11, ssh-agent, and port forwarding can introduce significant "
-      "risks to organizational security."
-    remediation:
-      "Edit the /etc/ssh/sshd_config file to set the DisableForwarding parameter to 'yes':\n"
-      "```\n"
-      "DisableForwarding yes\n"
-      "```\n"
-      "Ensure this setting is applied above any Include directives to maintain precedence."
-    cis_benchmark: {
-      profile_level: 1
-      severity: LOW
-    }
-    scan_instructions:
-      "generic:{"
-      "  check_alternatives:{"
-      "    file_checks:{"
-      "      files_to_check:{single_file:{path:\"/etc/ssh/sshd_config\"}}"
-      "      content_entry:{"
-      "        match_type: ALL_MATCH_ANY_ORDER"
-      "        match_criteria: {"
-      "          filter_regex: \"\\\\s*DisableForwarding\\\\s+.*\""
-      "          expected_regex: \"\\\\s*DisableForwarding\\\\s+yes\""
-      "        }"
-      "      }"
-      "    }"
-      "  }"
-      "}"
-=======
-  id: "root-gid-zero-group-check"
-  compliance_note: {
-    version: { cpe_uri: "fallback" version: "2.0.0" benchmark_document: "CIS Distribution Independent Linux" }
     title: "Ensure group root is the only GID 0 group"
-    description: 
+    description:
       "Using GID 0 for the root group helps prevent root group owned files from accidentally "
       "becoming accessible to non-privileged users."
-    rationale: 
+    rationale:
       "Restricting GID 0 to the root account minimizes the risk of unauthorized access and ensures critical system "
       "files are properly secured."
-    remediation: 
+    remediation:
       "Run the following commands to ensure the root user and group GID are correctly set and no other users have GID 0:\n"
       "usermod -g 0 root\n"
       "groupmod -g 0 root\n"
@@ -10550,36 +10668,15 @@
       "      }"
       "    }"
       "}}"
->>>>>>> 4ae6cfbd
   }
 }
 
-
-
-benchmark_configs: {
-<<<<<<< HEAD
-  id: "sshd-gssapi-authentication-disabled"
+benchmark_configs: {
+  id: "sudo-authentication-timeout-is-configured-correctly"
   compliance_note: {
     version: { cpe_uri: "cpe:/o:debian:debian_linux:12" version: "1.1.0" benchmark_document: "CIS Debian Linux 12" }
     version: { cpe_uri: "cpe:/o:canonical:ubuntu_linux:22.04" version: "2.0.0" benchmark_document: "CIS Ubuntu 22.04" }
-    title: "Ensure sshd GSSAPIAuthentication is disabled"
-    description:
-      "The GSSAPIAuthentication parameter specifies whether user authentication "
-      "based on GSSAPI is allowed. Disabling this option reduces the attack "
-      "surface of the system by avoiding exposure of the system's GSSAPI to remote hosts."
-    rationale:
-      "Allowing GSSAPI authentication through SSH exposes the system's GSSAPI to remote "
-      "hosts, increasing the attack surface. Disabling it minimizes potential risks."
-    remediation:
-      "Edit the /etc/ssh/sshd_config file and set the following option:\n"
-      "```\n"
-      "GSSAPIAuthentication no\n"
-      "```\n"
-      "Ensure this is placed above any Include or Match entries."
-=======
-  id: "sudo-authentication-timeout-is-configured-correctly"
-  compliance_note: {
-    version: { cpe_uri: "fallback" version: "2.0.0" benchmark_document: "CIS Distribution Independent Linux" }
+    version: { cpe_uri: "cpe:/o:rockylinux:rockylinux:8.5" version: "2.0.0" benchmark_document: "CIS Rocky Linux 8" }
     title: "Ensure sudo authentication timeout is configured correctly"
     description:
       "sudo caches used credentials for a default of 5 minutes. This is for ease of use when there "
@@ -10611,7 +10708,6 @@
       "```\n"
       "References:\n"
       "1. https://www.sudo.ws/man/1.9.0/sudoers.man.html"
->>>>>>> 4ae6cfbd
     cis_benchmark: {
       profile_level: 1
       severity: LOW
@@ -10620,46 +10716,6 @@
       "generic:{"
       "  check_alternatives:{"
       "    file_checks:{"
-<<<<<<< HEAD
-      "      files_to_check:{single_file:{path:\"/etc/ssh/sshd_config\"}}"
-      "      content_entry:{"
-      "        match_type: ALL_MATCH_ANY_ORDER"
-      "        match_criteria:{"
-      "          filter_regex: \"\\\\s*GSSAPIAuthentication\\\\s+.*\""
-      "          expected_regex: \"\\\\s*GSSAPIAuthentication\\\\s+no\""
-      "        }"
-      "      }"
-      "    }"
-      "  }"
-      "}"
-  }
-}
-
-
-
-benchmark_configs: {
-  id: "sshd-hostbasedauthentication-disabled"
-  compliance_note: {
-    version: { cpe_uri: "cpe:/o:debian:debian_linux:12" version: "1.1.0" benchmark_document: "CIS Debian Linux 12" }
-    version: { cpe_uri: "cpe:/o:canonical:ubuntu_linux:22.04" version: "2.0.0" benchmark_document: "CIS Ubuntu 22.04" }
-    title: "Ensure SSH HostbasedAuthentication is disabled"
-    description:
-      "The HostbasedAuthentication parameter specifies if authentication is allowed through "
-      "trusted hosts via the use of .rhosts or /etc/hosts.equiv, along with successful public "
-      "key client host authentication. This option only applies to SSH Protocol Version 2."
-    rationale:
-      "Even though the .rhosts files are ineffective if support is disabled in /etc/pam.conf, "
-      "disabling the ability to use .rhosts files in SSH provides an additional layer of protection."
-    remediation:
-      "Edit the /etc/ssh/sshd_config file to set the HostbasedAuthentication parameter to no "
-      "above any Include and Match entries as follows:\n"
-      "```\n"
-      "HostbasedAuthentication no\n"
-      "```\n"
-      "Note: First occurrence of an option takes precedence. If Include locations are enabled, "
-      "used, and order of precedence is understood in your environment, the entry may be created "
-      "in a file in an Include location."
-=======
       "      files_to_check:{single_file:{"
       "         path:\"/etc/sudoers\""
       "       }"
@@ -10708,6 +10764,8 @@
 benchmark_configs: {
   id: "sudo-is-installed"
   compliance_note: {
+    version: { cpe_uri: "cpe:/o:debian:debian_linux:12" version: "1.1.0" benchmark_document: "CIS Debian Linux 12" }
+    version: { cpe_uri: "cpe:/o:canonical:ubuntu_linux:22.04" version: "2.0.0" benchmark_document: "CIS Ubuntu 22.04" }
     version: { cpe_uri: "cpe:/o:centos:centos:7.%02" version: "4.0.0" benchmark_document: "CIS Centos Linux 7.x" }
     version: { cpe_uri: "cpe:/o:rockylinux:rockylinux:8.5" version: "2.0.0" benchmark_document: "CIS Rocky Linux 8" }
     title: "Ensure sudo is installed"
@@ -10728,11 +10786,10 @@
       "first determine if LDAP functionality is required. If so, then install sudo-ldap, else install sudo "
       "using the appropriate package manager or manual:\n"
       "```\n"
-      "# yum install sudo\n" 
-      "# dnf install sudo\n"       
+      "# yum install sudo\n"
+      "# dnf install sudo\n"
       "# apt install sudo\n"
       "```"
->>>>>>> 4ae6cfbd
     cis_benchmark: {
       profile_level: 1
       severity: LOW
@@ -10741,21 +10798,6 @@
       "generic:{"
       "  check_alternatives:{"
       "    file_checks:{"
-<<<<<<< HEAD
-      "      files_to_check:{single_file:{path:\"/etc/ssh/sshd_config\"}}"
-      "      content_entry:{"
-      "        match_type: ALL_MATCH_ANY_ORDER"
-      "        match_criteria: {"
-      "          filter_regex: \"\\\\s*HostbasedAuthentication\\\\s+.*\""
-      "          expected_regex: \"\\\\s*HostbasedAuthentication\\\\s+no\""
-      "        }"
-      "      }"
-      "    }"
-      "  }"
-      "}"
-  }
-}
-=======
       "      files_to_check:{single_file:{path:\"/bin/sudo\"}}"
       "      existence:{should_exist:true}"
       "    }"
@@ -10780,5 +10822,4 @@
       "  }"
       "}"
   }
-}
->>>>>>> 4ae6cfbd
+}